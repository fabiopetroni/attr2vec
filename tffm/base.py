--- conflicted
+++ resolved
@@ -192,10 +192,9 @@
 
     def init_basemodel(self, rank=2, order=2, input_type='dense', n_epochs=100,
                         loss_function=None, batch_size=-1, reg=0, init_std=0.01,
-                        method='parallel',
+                        method='parallel', seed=None,
                         optimizer=tf.train.AdamOptimizer(learning_rate=0.1),
-                        log_dir=None, session_config=None, verbose=0,
-                        seed=None):
+                        log_dir=None, session_config=None, verbose=0):
         core_arguments = {
             'order': order,
             'rank': rank,
@@ -204,11 +203,8 @@
             'optimizer': optimizer,
             'reg': reg,
             'init_std': init_std,
-<<<<<<< HEAD
             'method': method,
-=======
-            'seed': seed
->>>>>>> c239b722
+            'seed': seed,
         }
         self.core = TFFMCore(**core_arguments)
         self.batch_size = batch_size
